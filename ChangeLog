<<<<<<< HEAD
2016-06-16 Jeff Lawson
    * Change functionality of pg_quote regarding NULL values.
      pg_quote will now only return "NULL" if the new "-null" flag is
      explicitly specified by the callerd, regardless of whether a database
      handle is also specified (#6).
=======

2016-06-16 Karl Lehenbauer, Jeff Lawson and Peter da Silva
    * Add a -rowbyrow option to pg_select that will return results through libpq
      a row at a time  via PQsetSingleRowMode rather letting libpq wait for all the rows to be returned first.

      (Caveats at https://www.postgresql.org/docs/current/static/libpq-single-row-mode.html should be observed.)

2016-06-16 Jeff Lawson
    * Explicitly initialize extra Tcl_ChannelType fields.

    * Make pg_select handle exit conditions more carefully.

    * Fix mislabelled error message text.

    * Regenerate HTML documentation.

2016-06-16 Peter da Silva
    * Add ?connection? option for pg_quote and flags for pg_select.

    * Modify Makefile for docs to only generate HTML by default.

    * Update documentation to reflect changes and updates.

2016-06-15 Peter da Silva
    * Fixed docbook errors in libpgtcl.sgml

    * Deleted html directory to make "make" work.

2016-06-15 Karl Lehenbauer
    * Make -async processing for pg_connect use C-level Tcl boolean handling.
>>>>>>> 03038844

2016-06-15 Jeff Lawson
    * Unset array in pg_select at start of each loop to avoid elements
      lingering over (#4).

    * Remove unused variable.

2016-06-14 Jeff Lawson
    * Fix possible segfault in pg_select if you unset the array variable
      inside of the code body.

    * Document the pg_select refcount fix.

    * Whitespace cleanup.

    * Remove changelog from 1.4 era; update some text.

    * Update Tcl version in the README.

    * Avoid error during docs part of "make install".

    * Add SGML dependency to dohtml target.

2015-08-26 Karl Lehenbauer
    * Install helper package sc_postgres by default.

    * Minor package README improvements.

    * Helper integration.

    * Regenerate "configure" script.

2015-08-23 Karl Lehenbauer
    * Doc and usage message additions.

2015-08-22 Karl Lehenbauer
    * Simplify most Tcl_GetStringFromObj calls.

    * Remove legacy version handling, requiring Tcl 8.4 or above.
      (Tcl 8.4 has been out for ten years or so, so it's OK.)

    * Remove ifdef compatibility for long-present stuff such as lo_truncate
      that has been in PostgreSQL libpq since version 8.3 (released in 2008).

2015-08-18 Karl Lehenbauer
    * pg_result $res -foreach array code - iterate over tuples in a result handle.

    * Fix compiler warnings.

2015-08-08 Karl Lehenbauer
    * Update build to Tcl Extension Architecture (TEA) 3.9

    * shared library now builds without a reference to libtcl*.so since it
      uses stubs to access that library.

    * "make distclean" will now remove autom4te.cache

    * Add .gitignore to suppress untracked files warning

2015-04-21 Karl Lehenbauer
    * genericize tclsh invocation.

2015-03-04 Karl Lehenbauer
    * clean up compiler warnings.

2014-09-15 Karl Lehenbauer
    * Force UTC in helpers' clock_to_sql_time.

2014-07-07 Karl Lehenbauer
    * Force UTC on timestamp without timezone conversions.

2013-06-14 Karl Lehenbauer
    * Fix gen_update_from_array to work correctly with multiple key fields.

2013-05-08 Karl Lehenbauer
    * Update .gitignore to ignore *.o, *.so, Makefile, pkgIndex.tcl, etc.

2012-10-10 David McNett
    * Migrate README file to a github-friendly markdown format.

    * Migrate from Tcl 8.4 to Tcl 8.5.

2012-09-21 Karl Lehenbauer
    * Update the postgresql database schema comparator.

2012-09-11 Karl Lehenbauer
    * Add subcommands for direct execution of connection handles for
      conndefaults, set_single_row_mode, is_busy, blocking and
      cancel_request.

    * Make "make distclean" get rid of more autoconf work product.

    * Add -nodotfields option to pg_select.  If set it will inhibit the creation of 
      the .tupno, .numcols and .headers fields in pg_select results.

    * Added new command, pg_set_single_row_mode aka ::pg::set_single_row_mode
      to enable retrieving query results row-by-row.

    * Make "make distclean" get rid of more autoconf work product.

    * Clean up compiler warnings.

    * Update README.freebsd.

2012-06-18 Karl Lehenbauer
    * Add new -withoutnulls option to pg_select, if set will remove null
      fields from the row result array.

    * Reference variable name as a string, not an object, when invoking Tcl_UnsetVar2.

2012-06-04 Karl Lehenbauer

    * Change dbinfo option "pass" to "password".

    Fix crash in pg_listen.

2012-06-02 Karl Lehenbauer
    * Add new pg_dbinfo options "dbname", "user", "pass", "host", "port",
      "options", "status", "transaction_status", "error_message",
      "needs_password", "used_password", "used_ssl" to provide Tcl access
      to libpq connection parameter values established at connection time.

    * Fixed bug where pg_dbinfo would get a segmentation violation if passed
      an invalid connection handle.

    * Version bump to 1.9.

2011-02-15 Karl Lehenbauer
    * Removed arrVar variable and setting of it in Pg_result because it
      didn't do anything.

2010-07-01 Brett Schwarz
    * Added result callback for async queries via pg_sql. Based on code from Miguel Sofer. I
      had this code laying around and thought I had already committed, but turned out no.

2010-04-14 Karl Lehenbauer
    * Added new option to pg_dbinfo, "sql_count", returns the number of calls
      to pg_exec, pg_exec_prepared, pg_sendquery, pg_sendquery_prepared,
      and pg_select since the database connection was established.

    * Fixed a bug in dbinfo where a missing database connection argument
      could result in a coredump.

    * Version bump to 1.8.

2010-04-12 Brett Schwarz
    * Added Tcl 8.6 compatability by gettting rid of errorLine direct struct
      access and using Tcl_GetErrorLine, introduced in 8.6. Also added define
      for Tcl versions less than 8.6 so they can use the Tcl_GetErrorLine call.
      I ripped this off from the aolserver fix :)

2009-09-16 Karl Lehenbauer
    * Add gen_update_from_array and perform_update_from_array to Postgres
      helper package.

2009-07-07 Karl Lehenbauer
    * pg_select was not checking returns from Tcl_ObjSetVar2 and friends.
      The problem was that if the pg_select array already existed as a
      scalar variable, no error was returned to denote this, and it caused
      a coredump in Tcl 8.5.  This has now been fixed.

    * In pg_select code, correct memory allocation for columnNameObjs to
      use the size of a pointer to Tcl_Obj times the number of columns,
      rather than the size of a Tcl_Obj times the number of columns..

2009-06-30 Karl Lehenbauer
    * Fixed bug in "pgresult -assign" that could cuase a Tcl panic by
      attempting to set a value into a shared Tcl object.

    * libpq's PQfname can return NULL if the column requested is out of
      range.  We have seen it return NULL when the column is in range,
      so instead of dumping core, we treat such a return as a Tcl error.

2009-04-06 Karl Lehenbauer
    * Pgtcl 1.7 released.

2009-02-26 Karl Lehenbauer
    * Make PostgreSQL helpers "res_dont_care" and "res_must_succeed"
      accept PGRES_TUPLES_OK as a sucessful result as well as
      PGRES_COMMAND_OK.

2008-05-24 Karl Lehenbauer
    * Add new pg_result suboption -tupleArrayWithoutNulls.  It works like
      -tupleArray except if a field is null, it unsets the field from
      the array.

2008-05-23 Karl Lehenbauer
    * Add "escape_bytea" and "unescape_bytea" to the methods that can be
      invoked from $conn.

    * Extend pg_escape_bytea to allow a connection handle to be specified.
      If specified, libpq's PQescapeByteaConn is used rather than
      deprecated PQescapeBytea, which can return incorrect results since
      it can't determine whether standard-conforming strings are enabled.

      If the "$conn escape_bytea ..." method is used, the connection-handle
      version is automatically used.

    * Detect if lo_truncate is available in libpq or not and, if not, return
      an error if it is attempted.

2008-05-20 Karl Lehenbauer
    * Add support for the lo_truncate function that truncates a large object
      to a given length.

    * Version bump to 1.7.

2007-12-14 Karl Lehenbauer <karl-pg@sc.com>
    * Update autoconf build to Tcl Extension Architecture (TEA) 3.6

    * Extend pg_quote to allow a connection handle to be specified.
      If the connection handle is specified and the string matches the
      null string, returns "NULL" (without quotes).  If not, returns
      the string quoted for inclusion in SQL commands.

    * pg_quote can be invoked as a method of the connection handle
      as well.  For instance, "$db quote $string".

    * Removed unused variables and silence compiler warnings with casting.

    * Added "internal_position" and "internal_query" to the error options.

2007-02-08 Brett Schwarz <brett_schwarz@yahoo.com>
    * Added support for async connections. Note that you will have to
      use [after] command to find the result of the connection. Callbacks
      won't work, since the sock isn't established yet

2007-01-24 Brett Schwarz <brett_schwarz@yahoo.com>
    * added additional sub commands to dbinfo (version, protocol, param,
    backendpid, socket)

2006-07-05 Karl Lehenbauer <karl-pg@sc.com>
    * Updated autoconf build to Tcl Extension Architecture (TEA) 3.5

2006-01-01 Brett Schwarz <brett_schwarz@yahoo.com>
    * changed the commands that handle params, such that if a value is NULL
      then the lib will change the paramValues value to '\0' so that
      the backend will insert a NULL correctly

2005-11-27 Karl Lehenbauer <karl-pg@sc.com>
    * Bumped version number to 1.6

    * Add pg_null_value_string, ::pg::null_value_string and
      "$conn null_value_string" to get and set a special string value that
      will be returned for fields containing null values from queries.

      pg_select and pg_execute use this value for null values.  If not set,
      they use the traditional empty string.

      pg_exec, pg_exec_prepared, pg_sendquery and pg_sendquery_prepared use
      this value as well.  However, it can be overridden or replaced for
      one specific result using "pg_result $result -null_value_string NULL",
      etc, or by executing the result handle, as in
      "$result -null_value_string NULL"

      Updated documentation and regenerated HTML and PDF files.

2005-11-09 Karl Lehenbauer <karl-pg@sc.com>
    * List -cmdTuples as one of the possible options when executing
      pg_result without arguments.

2005-07-18 Karl Lehenbauer <karl-pg@sc.com>
    * Made pggrok database introspection code much more useful -- routines
      for finding out data about fields and indexes in a table now load
      on array with data about each field (index) and execute a code body
      on it, rather than punting with a call to parray

2005-07-01 Karl Lehenbauer <karl-pg@sc.com>
    * Fixed memory leaks when connections-as-commands are used
      ($conn exec $statement, etc)

2005-04-16 Brett Schwarz <brett_schwarz@yahoo.com>
    * added more documentation about the new capabilities

2005-02-25 Brett Schwarz <brett_schwarz@yahoo.com>
    * took away pg::conninfo and pg::results, and made one command
      pg::dbinfo. Usage is pg::dbinfo connections and
      pg::dbinfo results $conn

2004-11-30 Karl Lehenbauer <karl-pg@sc.com>
    * Document pg_exec_prepared, pg_results, and pg_sendquery_prepared.

    * Document pg_exec's ability to take optional arguments for
      $-substitution in PostgreSQL 7.4+.

    * Documented pg_getresult and pg_result -error suboptions.

    * Pasted connect string options from the libpq manual rather
      than simply referring Pgtcl users to the libpq manual.

    * Regenerated pdf and html documentation.

2004-11-29 Brett Schwarz <brett_schwarz@yahoo.com>
    * Added commands to escape and unescape binary strings

2004-11-29 Karl Lehenbauer <karl-pg@sc.com>
    * Added library of useful PostreSQL helper functions to the playpen.

    * Added dbobjects PostgreSQL/Itcl-object interface package to the playpen.

    * Added pggrok code to introspect into Postgres databases to the playpen.

2004-11-23 Karl Lehenbauer <karl-pg@sc.com>
    * Simplify result object processing

    * Fixed bug in Pg_cancelrequest where the error message would
      not be returned.

    * Remove unused variables.

    * Silence compiler warnings about a fall-through (that couldn't
      be reached) that would cause a function declared to return something
      to not return anything and about a possibly uninitialized variable.

2004-11-22 Karl Lehenbauer <karl-pg@sc.com>
    * Created playpen directory where interesting things that are not
      yet ready for prime time can be examined and messed with.
      Added code for turning OIDs returned by pg_result -lAttributes
      into data type names.

2004-11-19 Karl Lehenbauer <karl-pg@sc.com>
    * Updated autoconf build to TEA 3.1 / autoconf 2.59

    * Added import_sampledata_prepared_onetransaction.tcl to the tests

2004-11-17 Karl Lehenbauer <karl-pg@sc.com>
    * minor optimization in connections-as-commands and results-as-commands
      where we don't copy and then swap, we copy it the way we want it to
      end up (first and second elements of objv reversed).

    * connections-as-commands and results-as-commands now error out when
      called with no arguments

2004-11-16 Karl Lehenbauer <karl-pg@sc.com>
    * libpgtcl will again build with versions of Tcl < 8.5 thanks to a little
      extra checking for HAVETCL_NEWDICTOBJ

    * Fixed several calls to Tcl_AppendStringsToObj whose arguments were
      terminated with -1 instead of NULL, eliminating several segmentation
      violations that could occur while preparing error messages.

    * Removed spurious newline at the start of the error message when
      the query result handle passed to pg_result is invalid.

2004-11-05 Brett Schwarz <brett_schwarz@yahoo.com>
    * added delete proc for result handle cleanup

2004-11-02 Brett Schwarz <brett_schwarz@yahoo.com>
    * added delete proc for connection handle cleanup

2004-09-20 Brett Schwarz <brett_schwarz@yahoo.com>
    * added preliminary support for dicts in pg_result. Need to have
      Tcl 8.5 or the dicts package extension. Need to set
      HAVETCL_NEWDICTOBJ manually for now.

2004-08-23 Brett Schwarz <brett_schwarz@yahoo.com>
    * added tcltest script of testing pgtcl.

2004-08-21 Brett Schwarz <brett_schwarz@yahoo.com>
    * Made the result handle into a command, and added associated command
      dispatcher.

2004-08-18 Brett Schwarz <brett_schwarz@yahoo.com>
    * Added another way to specify the connection string to pg::connect:
      pg::connect -connlist {host myhost port myport ...}. This is similiar
      to -conninfo, except that the arg is a key value list.

    * Added -connhandle option to pg::connect to specify the connection
      handle name. If not specified, then connection handle name is
      derived by pgtcl (as before).

2004-08-16 Brett Schwarz <brett_schwarz@yahoo.com>
    * added Pg_results (pg::results, pg_results) command that returns
      the result handles for a particular connection

2004-08-15 Brett Schwarz <brett_schwarz@yahoo.com>
    * Added new command pg::conninfo that returns a list of PG connection
      handles

2004-07-02 Brett Schwarz <brett_schwarz@yahoo.com>
    * added basic capability to use the connection handle as a command
    * since connection handle can be a command now, I made the returned
      handle namespace qualified, with respect to the calling namespace

2004-06-29 Brett Schwarz <brett_schwarz@yahoo.com>
    * Added proper Tcl namespace support (i.e. ::pg::connect)

2004-06-28 Karl Lehenbauer <karl-pg@sc.com>
    * Version 1.4 released

2004-06-22 Karl Lehenbauer <karl-pg@sc.com>
    * Added new optional subidentifiers to pg_result $resultID -error.
      You can specify one of "severity", "sqlstate", "primary", "detail",
      "hint", "position", "context", "file", "line", or "function" to
      get the severity (ERROR, FATAL, PANIC, WARNING, NOTICE, DEBUG,
      INFO, or LOG or a localized translation of one of these), the
      SQLSTATE code (see Appendix A of the Postgres manual), the
      primary human-readable error message, the optional secondary
      error message carrying more detail about the problem, the hint,
      an optional suggestion about what to do, the position, an error
      cursor position as an index into the original statement string
      starting from 1 (in characters, not bytes), the context,
      the source file where the error was reported, the line number of
      the source code where the error was reported, and the name
      of the source code function reporting the error, respectively.

      With newer versions of Postgres, $-variable substitution is now
      supported in pg_sendquery as it is in pg_exec.

    * Added a new function, pg_sendquery_prepared, that supports
      asynchronous invocation of prepared statements.

2004-06-21 Karl Lehenbauer <karl-pg@sc.com>
    * Added parameter support to the asynchronous pg_sendquery function.
      With newer versions of Postgres, $-variable substitution is now
      supported in pg_sendquery as it is in pg_exec.

    * Added a new function, pg_sendquery_prepared, that supports
      asynchronous invocation of prepared statements.

2004-05-26 Karl Lehenbauer <karl-pg@sc.com>
    * Changed configure script to use pg_config to find the path to
      PostgreSQL includes and libraries.

    * Altered libpgtcl to no longer require access to internal PostgreSQL
      include files.

    * Changed configure script to determine whether or not PostgreSQL 7.4+
      functions PQexecParams and PQexecPrepared are available or not.

2004-05-21 Karl Lehenbauer <karl-pg@sc.com>
    * Add pg_exec_prepared to execute pre-prepared SQL statements with
      parameters.

2004-04-23 Karl Lehenbauer <karl-pg@sc.com>
    * Add pg_quote function to escape strings.  It adds the outside quotes, too.

2004-04-14 Karl Lehenbauer <karl-pg@sc.com>
    * Modify pg_exec to support $-variable substitution for PostgreSQL 7.4 and
      above (protocol >= 3).  For example, you can now do stuff like
          pg_exec $conn {select * from foo where field1 = $1} $value

2004-02-14  Brett Schwarz <brett_schwarz@yahoo.com>
    * Updated with the fixes that went into the -core libpgtcl release
    * Also added fix for WSAStartup posted by anonymous on the bug list

2003-01-14  Brett Schwarz <brett_schwarz@yahoo.com>
    * added -cmdTuples to pg_result (code submitted by Artur Trzewik)

2002-11-19  Brett Schwarz <brett_schwarz@yahoo.com>

    * Improved the performance of -list a little bit

2002-11-15  Karl Lehenbauer <karl-pg@sc.com>

    * Tagged for 1.4b3

    * Fix pg_listen.  (callback string wasn't properly terminated)
      Also made slight performance improvements in pg_listen.

2002-11-15  Brett Schwarz <brett_schwarz@yahoo.com>

    * Cleanup memory leaks in pg_result.

    * Fixed bug in pg_result -assignbyidx

2002-11-15  Karl Lehenbauer <karl-pg@sc.com>

    * Convert all the "#ifdef TCL_ARRAYS" where tcl_value was called if
      defined and not called if not defined to always "call" tcl_value.
      In the case where TCL_ARRAYS isn't defined, tcl_value is now defined
      as a macro that returns whatever was given to it, making it a no-op.

      This change allows the code to be compiled with TCL_MEM_DEBUG enabled
      to look for memory leaks.

2002-11-06  Karl Lehenbauer <karl-pg@sc.com>

    * Tagged for 1.4b2

    * Create the libpgtcl shared library in a way where it can find both
      the Postgres shared library it needs (libpq) and the Tcl shared
      library it needs (libtcl).

2002-11-05  Brett Schwarz <brett_schwarz@yahoo.com>

    * added -list and -llist options to pg_result to return the
      results as a list and list of lists

2002-11-05  Karl Lehenbauer <karl-pg@sc.com>

Started the ChangeLog.<|MERGE_RESOLUTION|>--- conflicted
+++ resolved
@@ -1,10 +1,8 @@
-<<<<<<< HEAD
 2016-06-16 Jeff Lawson
     * Change functionality of pg_quote regarding NULL values.
       pg_quote will now only return "NULL" if the new "-null" flag is
       explicitly specified by the callerd, regardless of whether a database
       handle is also specified (#6).
-=======
 
 2016-06-16 Karl Lehenbauer, Jeff Lawson and Peter da Silva
     * Add a -rowbyrow option to pg_select that will return results through libpq
@@ -35,7 +33,6 @@
 
 2016-06-15 Karl Lehenbauer
     * Make -async processing for pg_connect use C-level Tcl boolean handling.
->>>>>>> 03038844
 
 2016-06-15 Jeff Lawson
     * Unset array in pg_select at start of each loop to avoid elements
