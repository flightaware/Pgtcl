--- conflicted
+++ resolved
@@ -22,16 +22,8 @@
 all:	libpgtcl.pdf
 
 dohtml:	$(SGMLSOURCE)
-<<<<<<< HEAD
-	-rm html/*.html
-	-rmdir html
-	-openjade -V draft-mode -wall -wno-unused-param -wno-empty -D . -c $(DOCBOOKDIR) -d $(STYLESHEET) -i output-html -t sgml $(SGMLSOURCE)
-	-mkdir html
-	mv *.html html
-=======
 	rm -f html/*.html
 	cd html && openjade -V draft-mode -wall -wno-unused-param -wno-empty -D .. -c $(DOCBOOKDIR) -d $(STYLESHEET) -i output-html -t sgml $(SGMLSOURCE)
->>>>>>> 074c3d63
 
 libpgtcl.pdf:	$(SGMLSOURCE)
 	openjade -V draft-mode -D . -c $(DOCBOOKDIR) -d $(STYLESHEET) -t tex -V tex-backend -i output-print -V texpdf-output -o libpgtcl.tex-pdf $(SGMLSOURCE)
