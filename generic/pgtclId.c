--- conflicted
+++ resolved
@@ -309,11 +309,7 @@
         "sendquery_prepared",  "null_value_string", "version", 
         "protocol", "param", "backendpid", "socket", 
 	"conndefaults",  "set_single_row_mode", "is_busy", "blocking",
-<<<<<<< HEAD
-	"cancel_request", "copy",
-=======
 	"cancel_request", "copy_complete",
->>>>>>> 9804638b
 #ifdef HAVE_SQLITE3
 	"sqlite",
 #endif
@@ -330,11 +326,7 @@
 	SENDQUERY_PREPARED, NULL_VALUE_STRING, VERSION, 
 	PROTOCOL, PARAM, BACKENDPID, SOCKET,
 	CONNDEFAULTS, SET_SINGLE_ROW_MODE, ISBUSY, BLOCKING,
-<<<<<<< HEAD
-	CANCELREQUEST, COPY,
-=======
 	CANCELREQUEST, COPY_COMPLETE,
->>>>>>> 9804638b
 #ifdef HAVE_SQLITE3
 	SQLITE3
 #endif
@@ -640,8 +632,6 @@
 	    break;
 	}
 
-<<<<<<< HEAD
-=======
 	case COPY_COMPLETE:
 	{
             objvx[1] = Tcl_NewStringObj(connid->id, -1);
@@ -649,7 +639,6 @@
 	    break;
 	}
 
->>>>>>> 9804638b
 #ifdef HAVE_SQLITE3
 	case SQLITE3:
 	{
