--- conflicted
+++ resolved
@@ -311,11 +311,7 @@
 	"conndefaults",  "set_single_row_mode", "is_busy", "blocking",
 	"cancel_request",
 #ifdef HAVE_SQLITE3
-<<<<<<< HEAD
-	"sqlite"
-=======
 	"sqlite",
->>>>>>> 9647f7db
 #endif
 	(char *)NULL
     };
