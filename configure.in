#!/bin/bash -norc
dnl	This file is an input file used by the GNU "autoconf" program to
dnl	generate the file "configure", which is run during Tcl installation
dnl	to configure the system for the local environment.
#
# RCS: @(#) $Id$

#-----------------------------------------------------------------------
# Sample configure.in for Tcl Extensions.  The only places you should
# need to modify this file are marked by the string __CHANGE__
#-----------------------------------------------------------------------

#-----------------------------------------------------------------------
# __CHANGE__
# Set your package name and version numbers here.
#
# This initializes the environment with PACKAGE_NAME and PACKAGE_VERSION
# set as provided.  These will also be added as -D defs in your Makefile
# so you can encode the package version directly into the source files.
#-----------------------------------------------------------------------

<<<<<<< HEAD
AC_INIT([pgtcl], [2.0])
=======
AC_INIT([pgtcl], [2.0.0])
>>>>>>> fdeea856

#--------------------------------------------------------------------
# Call TEA_INIT as the first TEA_ macro to set up initial vars.
# This will define a ${TEA_PLATFORM} variable == "unix" or "windows"
# as well as PKG_LIB_FILE and PKG_STUB_LIB_FILE.
#--------------------------------------------------------------------

TEA_INIT([3.9])

AC_CONFIG_AUX_DIR(tclconfig)

#--------------------------------------------------------------------
# Load the tclConfig.sh file
#--------------------------------------------------------------------

TEA_PATH_TCLCONFIG
TEA_LOAD_TCLCONFIG

#--------------------------------------------------------------------
# Load the tkConfig.sh file if necessary (Tk extension)
#--------------------------------------------------------------------

#TEA_PATH_TKCONFIG
#TEA_LOAD_TKCONFIG

#-----------------------------------------------------------------------
# Handle the --prefix=... option by defaulting to what Tcl gave.
# Must be called after TEA_LOAD_TCLCONFIG and before TEA_SETUP_COMPILER.
#-----------------------------------------------------------------------

TEA_PREFIX

#-----------------------------------------------------------------------
# Standard compiler checks.
# This sets up CC by using the CC env var, or looks for gcc otherwise.
# This also calls AC_PROG_CC, AC_PROG_INSTALL and a few others to create
# the basic setup necessary to compile executables.
#-----------------------------------------------------------------------

TEA_SETUP_COMPILER

#--------------------------------------------------------------------
# Get the paths to the Postgres includes and libraries.
#--------------------------------------------------------------------

AC_ARG_WITH(postgres-include,  --with-postgres-include        directory containing PostgreSQL include files)
AC_ARG_WITH(postgres-lib,  --with-postgres-lib        directory containing PostgreSQL library files)

need_pg_config=""

if test "${with_postgres_include+set}" = "set"; then
    PG_INC_DIR="${with_postgres_include}"
    AC_MSG_RESULT([using PostgreSQL include dir of... "$PG_INC_DIR"])
else
    need_pg_config="1"
fi

if test "${with_postgres_lib+set}" = "set"; then
    PG_LIB_DIR="${with_postgres_lib}"
    AC_MSG_RESULT([using PostgreSQL lib dir of... "$PG_LIB_DIR"])
else
    need_pg_config="1"
fi

if test "$need_pg_config" = "1"; then
    AC_PATH_PROGS(PG_CONFIG, pg_config)
    if test "$PG_CONFIG" = ""; then
        AC_MSG_ERROR([Cannot locate program pg_config to determine PostgreSQL paths.  Make sure pg_config is in PATH or set PG_CONFIG env var to path to pg_config.])
    fi
    if test "${with_postgres_include+set}" != "set"; then
        PG_INC_DIR="`$PG_CONFIG --includedir`"
        AC_MSG_RESULT([using pg_config-reported PostgreSQL include dir of... "$PG_INC_DIR"])
    fi
    if test "${with_postgres_lib+set}" != "set"; then
        PG_LIB_DIR="`$PG_CONFIG --libdir`"
        AC_MSG_RESULT([using pg_config-reported PostgreSQL lib dir of... "$PG_LIB_DIR"])
    fi
fi

LIBPG=""
PG_INCLUDES="-I$PG_INC_DIR"
PKG_INCLUDES="-I$PG_INC_DIR"
PG_LIBS="-L$PG_LIB_DIR -lpq"
PKG_LIBS="-L$PG_LIB_DIR -lpq"
if test ! "$PG_LIB_DIR" = ""; then
    LIBPG="libpq${SHLIB_SUFFIX}"
fi

#--------------------------------------------------------------------
# Determine if certain PostgreSQL functions are defined 
# (Postgres 7.4 and above)
#--------------------------------------------------------------------

SAVE_LIBS=$LIBS
LIBS="$PG_LIBS $LIBS $TCL_LIB_SPEC"
AC_CHECK_FUNCS(PQsetSingleRowMode)
LIBS=$SAVE_LIBS


AC_SUBST(LIBPG)
AC_SUBST(PG_INC_DIR)
AC_SUBST(PG_INCLUDES)
AC_SUBST(PG_LIBS)
AC_SUBST(PG_LIB_DIR)

#-----------------------------------------------------------------------
# __CHANGE__
# Specify the C source files to compile in TEA_ADD_SOURCES,
# public headers that need to be installed in TEA_ADD_HEADERS,
# stub library C source files to compile in TEA_ADD_STUB_SOURCES,
# and runtime Tcl library files in TEA_ADD_TCL_SOURCES.
# This defines PKG(_STUB)_SOURCES, PKG(_STUB)_OBJECTS, PKG_HEADERS
# and PKG_TCL_SOURCES.
#-----------------------------------------------------------------------

TEA_ADD_SOURCES([pgtcl.c pgtclCmds.c pgtclId.c])
TEA_ADD_HEADERS([generic/libpgtcl.h])
TEA_ADD_INCLUDES([])
TEA_ADD_LIBS([])
TEA_ADD_CFLAGS([])
TEA_ADD_STUB_SOURCES([])
TEA_ADD_TCL_SOURCES([postgres-helpers.tcl])

#--------------------------------------------------------------------
# __CHANGE__
# A few miscellaneous platform-specific items:
#
# Define a special symbol for Windows (BUILD_sample in this case) so
# that we create the export library with the dll.
#
# Windows creates a few extra files that need to be cleaned up.
# You can add more files to clean if your extension creates any extra
# files.
#
# TEA_ADD_* any platform specific compiler/build info here.
#--------------------------------------------------------------------

#CLEANFILES="pkgIndex.tcl"
if test "${TEA_PLATFORM}" = "windows" ; then
    AC_DEFINE(BUILD_libpgtcl, 1, [Build windows export dll])
    CLEANFILES="$CLEANFILES *.lib *.dll *.exp *.ilk *.pdb vc*.pch"
    #TEA_ADD_SOURCES([win/winFile.c])
    #TEA_ADD_INCLUDES([-I\"$(${CYGPATH} ${srcdir}/win)\"])
else
    # Ensure no empty else clauses
    :
    #TEA_ADD_SOURCES([unix/unixFile.c])
    #TEA_ADD_LIBS([-lsuperfly])
fi
AC_SUBST(CLEANFILES)

#--------------------------------------------------------------------
# __CHANGE__
# Choose which headers you need.  Extension authors should try very
# hard to only rely on the Tcl public header files.  Internal headers
# contain private data structures and are subject to change without
# notice.
# This MUST be called after TEA_LOAD_TCLCONFIG / TEA_LOAD_TKCONFIG
#--------------------------------------------------------------------

TEA_PUBLIC_TCL_HEADERS
#TEA_PRIVATE_TCL_HEADERS

#TEA_PUBLIC_TK_HEADERS
#TEA_PRIVATE_TK_HEADERS
#TEA_PATH_X

#--------------------------------------------------------------------
# Check whether --enable-threads or --disable-threads was given.
# This auto-enables if Tcl was compiled threaded.
#--------------------------------------------------------------------

TEA_ENABLE_THREADS

#--------------------------------------------------------------------
# The statement below defines a collection of symbols related to
# building as a shared library instead of a static library.
#--------------------------------------------------------------------

TEA_ENABLE_SHARED

#--------------------------------------------------------------------
# This macro figures out what flags to use with the compiler/linker
# when building shared/static debug/optimized objects.  This information
# can be taken from the tclConfig.sh file, but this figures it all out.
#--------------------------------------------------------------------

# NOTE - WE HAVE A SPECIFAL VERSION OF TEA_CONFIG_CFLAGS that includes
# paths to the postgres libraries alongside the Tcl libraries.
# see aclocal.m4
PGTCL_CONFIG_CFLAGS

#--------------------------------------------------------------------
# Set the default compiler switches based on the --enable-symbols option.
#--------------------------------------------------------------------

TEA_ENABLE_SYMBOLS

#--------------------------------------------------------------------
# Everyone should be linking against the Tcl stub library.  If you
# can't for some reason, remove this definition.  If you aren't using
# stubs, you also need to modify the SHLIB_LD_LIBS setting below to
# link against the non-stubbed Tcl library.  Add Tk too if necessary.
#--------------------------------------------------------------------

AC_DEFINE(USE_TCL_STUBS, 1, [Use Tcl stubs])
#AC_DEFINE(USE_TK_STUBS, 1, [Use Tk stubs])

#--------------------------------------------------------------------
# This macro generates a line to use when building a library.  It
# depends on values set by the TEA_ENABLE_SHARED, TEA_ENABLE_SYMBOLS,
# and TEA_LOAD_TCLCONFIG macros above.
#--------------------------------------------------------------------

TEA_MAKE_LIB

#--------------------------------------------------------------------
# Determine the name of the tclsh and/or wish executables in the
# Tcl and Tk build directories or the location they were installed
# into. These paths are used to support running test cases only,
# the Makefile should not be making use of these paths to generate
# a pkgIndex.tcl file or anything else at extension build time.
#--------------------------------------------------------------------

TEA_PROG_TCLSH
#TEA_PROG_WISH

#--------------------------------------------------------------------
# Finally, substitute all of the various values into the Makefile.
# You may alternatively have a special pkgIndex.tcl.in or other files
# which require substituting th AC variables in.  Include these here.
#--------------------------------------------------------------------

AC_OUTPUT([Makefile pkgIndex.tcl])

<|MERGE_RESOLUTION|>--- conflicted
+++ resolved
@@ -19,11 +19,7 @@
 # so you can encode the package version directly into the source files.
 #-----------------------------------------------------------------------
 
-<<<<<<< HEAD
-AC_INIT([pgtcl], [2.0])
-=======
 AC_INIT([pgtcl], [2.0.0])
->>>>>>> fdeea856
 
 #--------------------------------------------------------------------
 # Call TEA_INIT as the first TEA_ macro to set up initial vars.
